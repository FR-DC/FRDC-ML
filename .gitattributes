Dockerfile text=auto eol=lf
<<<<<<< HEAD

* text=auto
=======
*.ipynb -linguist-detectable
>>>>>>> 9856057c
<|MERGE_RESOLUTION|>--- conflicted
+++ resolved
@@ -1,7 +1,3 @@
 Dockerfile text=auto eol=lf
-<<<<<<< HEAD
-
 * text=auto
-=======
-*.ipynb -linguist-detectable
->>>>>>> 9856057c
+*.ipynb -linguist-detectable