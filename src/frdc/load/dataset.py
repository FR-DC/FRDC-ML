from __future__ import annotations

import logging
from collections import OrderedDict
from dataclasses import dataclass
from pathlib import Path
from typing import Iterable, Callable, Any

import numpy as np
import pandas as pd
import torch
from PIL import Image
from sklearn.preprocessing import StandardScaler
from torch import rot90
from torch.utils.data import Dataset, ConcatDataset
from torchvision.transforms.v2.functional import hflip

from frdc.conf import BAND_CONFIG, LABEL_STUDIO_CLIENT
from frdc.load import gcs
from frdc.load.label_studio import get_task
from frdc.preprocess.extract_segments import (
    extract_segments_from_bounds,
    extract_segments_from_polybounds,
)
from frdc.utils import Rect

logger = logging.getLogger(__name__)


<<<<<<< HEAD
class ImageStandardScaler(StandardScaler):
    def fit(self, X, y=None, sample_weight=None):
        X = X.reshape(X.shape[0], -1)
        return super().fit(X, y, sample_weight)

    def transform(self, X, copy=None):
        # X can be a list if it's just fresh out of the dataset.
        # We need to stack it into a tensor.
        # Quite hacky though, we should probably fix this.
        X = torch.stack(X) if not isinstance(X, torch.Tensor) else X

        shape = X.shape
        X = X.reshape(shape[0], -1)
        X = torch.nan_to_num(X, nan=0)
        X = super().transform(X, copy).reshape(shape[0], *shape[1:])
        X = torch.tensor(X)
        return X

    def inverse_transform(self, X, y=None, **fit_params):
        shape = X.shape
        X = X.reshape(shape[0], -1)
        return (
            super()
            .inverse_transform(X, y, **fit_params)
            .reshape(shape[0], *shape[1:])
        )


class FRDCConcatDataset(ConcatDataset):
    """ConcatDataset for FRDCDataset.

    Notes:
        This handles concatenating the targets when you add two datasets
        together, furthermore, implements the addition operator to
        simplify the syntax.

    Examples:
        If you have two datasets, ds1 and ds2, you can concatenate them::

            ds = ds1 + ds2

        `ds` will be a FRDCConcatDataset, which is a subclass of ConcatDataset.

        You can further add to a concatenated dataset::

            ds = ds1 + ds2
            ds = ds + ds3

        Finallu, all concatenated datasets have the `targets` property, which
        is a list of all the targets in the datasets::

            (ds1 + ds2).targets == ds1.targets + ds2.targets
    """

    def __init__(self, datasets: list[FRDCDataset]):
        super().__init__(datasets)
        self.datasets: list[FRDCDataset] = datasets

    @property
    def targets(self):
        return [t for ds in self.datasets for t in ds.targets]

    def __add__(self, other: FRDCDataset) -> FRDCConcatDataset:
        return FRDCConcatDataset([*self.datasets, other])


=======
>>>>>>> 80cb6fe1
@dataclass
class FRDCDataset(Dataset):
    def __init__(
        self,
        site: str,
        date: str,
        version: str | None,
        transform: Callable[[np.ndarray], Any] = lambda x: x,
        transform_scale: bool | ImageStandardScaler = True,
        target_transform: Callable[[str], str] = lambda x: x,
        use_legacy_bounds: bool = False,
        polycrop: bool = False,
        polycrop_value: Any = np.nan,
    ):
        """Initializes the FRDC Dataset.

        Notes:
            We recommend to check FRDCDatasetPreset if you want to use a
            pre-defined dataset.

            You can concatenate datasets using the addition operator, e.g.::

                ds = FRDCDataset(...) + FRDCDataset(...)

            This will return a FRDCConcatDataset, see FRDCConcatDataset for
            more information.

        Args:
            site: The site of the dataset, e.g. "chestnut_nature_park".
            date: The date of the dataset, e.g. "20201218".
            version: The version of the dataset, e.g. "183deg".
            transform: The transform to apply to each segment.
            transform_scale: Whether to scale the data. If True, it will fit
                a StandardScaler to the data. If a StandardScaler is passed,
                it will use that instead. If False, it will not scale the data.
            target_transform: The transform to apply to each label.
            use_legacy_bounds: Whether to use the legacy bounds.csv file.
                This will automatically be set to True if LABEL_STUDIO_CLIENT
                is None, which happens when Label Studio cannot be connected
                to.
            polycrop: Whether to further crop the segments via its polygon
                bounds. The cropped area will be padded with np.nan.
            polycrop_value: The value to pad the cropped area with.
        """
        self.site = site
        self.date = date
        self.version = version

        self.ar, self.band_order = self._get_ar_bands()
        self.targets = None

        if use_legacy_bounds:
            bounds, self.targets = self._get_legacy_bounds_and_labels()
            self.ar_segments = extract_segments_from_bounds(self.ar, bounds)
        else:
            if LABEL_STUDIO_CLIENT:
                bounds, self.targets = self._get_polybounds_and_labels()
                self.ar_segments = extract_segments_from_polybounds(
                    self.ar,
                    bounds,
                    cropped=True,
                    polycrop=polycrop,
                    polycrop_value=polycrop_value,
                )
            else:
                raise ConnectionError(
                    "Cannot connect to Label Studio, cannot use live bounds. "
                    "Retry with use_legacy_bounds=True to attempt to use the "
                    "legacy bounds.csv file."
                )

        self.transform = transform
        self.target_transform = target_transform

        if transform_scale is True:
            self.x_scaler = self.sample_image_standard_scaler()
            self.transform = lambda x: self.x_scaler.transform(transform(x))
        elif isinstance(transform_scale, StandardScaler):
            self.x_scaler = transform_scale
            self.transform = lambda x: self.x_scaler.transform(transform(x))
        else:
            self.x_scaler = None

    def sample_image_standard_scaler(self, n_sample_rounds: int = 5):
        import torch

        x = torch.stack(
            [d for _ in range(n_sample_rounds) for d in self[:][0]]
        )
        x = torch.nan_to_num(x, nan=0)
        return ImageStandardScaler().fit(x)

    def __len__(self):
        return len(self.ar_segments)

    def __getitem__(self, idx):
        return (
            self.transform(self.ar_segments[idx]),
            self.target_transform(self.targets[idx]),
        )

    @property
    def dataset_dir(self):
        """Returns the path format of the dataset."""
        return Path(
            f"{self.site}/{self.date}/"
            f"{self.version + '/' if self.version else ''}"
        )

    def _get_ar_bands_as_dict(
        self,
        bands: Iterable[str] = BAND_CONFIG.keys(),
    ) -> dict[str, np.ndarray]:
        """Gets the bands from the dataset as a dictionary of (name, image)

        Notes:
            Use get_ar_bands to get the bands as a concatenated numpy array.
            This is used to preserve the bands separately as keys and values.

        Args:
            bands: The bands to get, e.g. ['WB', 'WG', 'WR']. By default, this
                get all bands in BAND_CONFIG.

        Examples:
            >>> get_ar_bands_as_dict(['WB', 'WG', 'WR']])

            Returns

            >>> {'WB': np.ndarray, 'WG': np.ndarray, 'WR': np.ndarray}

        Returns:
            A dictionary of (KeyName, image) pairs.
        """
        d = {}
        fp_cache = {}

        try:
            config = OrderedDict({k: BAND_CONFIG[k] for k in bands})
        except KeyError:
            raise KeyError(
                f"Invalid band name. Valid band names are {BAND_CONFIG.keys()}"
            )

        for band_name, (glob, band_transform) in config.items():
            fp = gcs.download(fp=self.dataset_dir / glob)

            # We may use the same file multiple times, so we cache it
            if fp in fp_cache:
                logging.debug(f"Cache hit for {fp}, using cached image...")
                im_band = fp_cache[fp]
            else:
                logging.debug(f"Cache miss for {fp}, loading...")
                im_band = self._load_image(fp)
                fp_cache[fp] = im_band

            d[band_name] = band_transform(im_band)

        return d

    def _get_ar_bands(
        self,
        bands: Iterable[str] = BAND_CONFIG.keys(),
    ) -> tuple[np.ndarray, list[str]]:
        """Gets the bands as a numpy array, and the band order as a list.

        Notes:
            This is a wrapper around get_bands, concatenating the bands.

        Args:
            bands: The bands to get, e.g. ['WB', 'WG', 'WR']. By default, this
                get all bands in BAND_CONFIG.

        Examples
            >>> get_ar_bands(['WB', 'WG', 'WR'])

            Returns

            >>> (np.ndarray, ['WB', 'WG', 'WR'])

        Returns:
            A tuple of (ar, band_order), where ar is a numpy array of shape
            (H, W, C) and band_order is a list of band names.
        """

        d: dict[str, np.ndarray] = self._get_ar_bands_as_dict(bands)
        return np.concatenate(list(d.values()), axis=-1), list(d.keys())

    def _get_legacy_bounds_and_labels(
        self,
        file_name="bounds.csv",
    ) -> tuple[list[Rect], list[str]]:
        """Gets the bounds and labels from the bounds.csv file.

        Notes:
            In the context of np.ndarray, to slice with x, y coordinates,
            you need to slice with [y0:y1, x0:x1]. Which is different from the
            bounds.csv file.

        Args:
            file_name: The name of the bounds.csv file.

        Returns:
            A tuple of (bounds, labels), where bounds is a list of
            (x0, y0, x1, y1) and labels is a list of labels.
        """
        logger.warning(
            "Using legacy bounds.csv file for dataset."
            "This is pending to be deprecated in favour of pulling "
            "annotations from Label Studio."
        )
        try:
            fp = gcs.download(fp=self.dataset_dir / file_name)
        except FileNotFoundError:
            raise FileNotFoundError(
                f"bounds.csv not found in {self.dataset_dir}. "
                f"Please check the file exists."
            )
        df = pd.read_csv(fp)
        return (
            [Rect(i.x0, i.y0, i.x1, i.y1) for i in df.itertuples()],
            df["name"].tolist(),
        )

    def _get_polybounds_and_labels(self):
        """Gets the bounds and labels from Label Studio."""
        return get_task(
            Path(f"{self.dataset_dir}/result.jpg")
        ).get_bounds_and_labels()

    @staticmethod
    def _load_image(path: Path | str) -> np.ndarray:
        """Loads an Image from a path into a 3D numpy array. (H, W, C)

        Notes:
            If the image has only 1 channel, then it will be (H, W, 1) instead

        Args:
            path: Path to image. pathlib.Path is preferred, but str is also
                accepted.

        Returns:
            3D Image as numpy array.
        """

        im = Image.open(Path(path).as_posix())
        ar = np.asarray(im)
        return np.expand_dims(ar, axis=-1) if ar.ndim == 2 else ar

    def __add__(self, other) -> FRDCConcatDataset:
        return FRDCConcatDataset([self, other])


class FRDCUnlabelledDataset(FRDCDataset):
    """An implementation of FRDCDataset that masks away the labels.

    Notes:
        If you already have a FRDCDataset, you can simply set __class__ to
        FRDCUnlabelledDataset to achieve the same behaviour::

            ds.__class__ = FRDCUnlabelledDataset

        This will replace the __getitem__ method with the one below.

        However, it's also perfectly fine to initialize this directly::

            ds_unl = FRDCUnlabelledDataset(...)
    """

    def __getitem__(self, item):
        return (
            self.transform(self.ar_segments[item])
            if self.transform
            else self.ar_segments[item]
        )


class FRDCConstRotatedDataset(FRDCDataset):
    def __len__(self):
        """Assume that the dataset is 8x larger than it actually is.

        There are 8 possible orientations for each image.
        1.       As-is
        2, 3, 4. Rotated 90, 180, 270 degrees
        5.       Horizontally flipped
        6, 7, 8. Horizontally flipped and rotated 90, 180, 270 degrees
        """
        return super().__len__() * 8

    def __getitem__(self, idx):
        """Alter the getitem method to implement the logic above."""
        x, y = super().__getitem__(int(idx // 8))
        assert x.ndim == 3, "x must be a 3D tensor"
        x_ = None
        if idx % 8 == 0:
            x_ = x
        elif idx % 8 == 1:
            x_ = rot90(x, 1, (1, 2))
        elif idx % 8 == 2:
            x_ = rot90(x, 2, (1, 2))
        elif idx % 8 == 3:
            x_ = rot90(x, 3, (1, 2))
        elif idx % 8 == 4:
            x_ = hflip(x)
        elif idx % 8 == 5:
            x_ = hflip(rot90(x, 1, (1, 2)))
        elif idx % 8 == 6:
            x_ = hflip(rot90(x, 2, (1, 2)))
        elif idx % 8 == 7:
            x_ = hflip(rot90(x, 3, (1, 2)))

        return x_, y


class FRDCConcatDataset(ConcatDataset):
    """ConcatDataset for FRDCDataset.

    Notes:
        This handles concatenating the targets when you add two datasets
        together, furthermore, implements the addition operator to
        simplify the syntax.

    Examples:
        If you have two datasets, ds1 and ds2, you can concatenate them::

            ds = ds1 + ds2

        `ds` will be a FRDCConcatDataset, which is a subclass of ConcatDataset.

        You can further add to a concatenated dataset::

            ds = ds1 + ds2
            ds = ds + ds3

        Finallu, all concatenated datasets have the `targets` property, which
        is a list of all the targets in the datasets::

            (ds1 + ds2).targets == ds1.targets + ds2.targets
    """

    def __init__(self, datasets: list[FRDCDataset]):
        super().__init__(datasets)
        self.datasets: list[FRDCDataset] = datasets

    @property
    def targets(self):
        return [t for ds in self.datasets for t in ds.targets]

    def __add__(self, other: FRDCDataset) -> FRDCConcatDataset:
        return FRDCConcatDataset([*self.datasets, other])<|MERGE_RESOLUTION|>--- conflicted
+++ resolved
@@ -27,7 +27,6 @@
 logger = logging.getLogger(__name__)
 
 
-<<<<<<< HEAD
 class ImageStandardScaler(StandardScaler):
     def fit(self, X, y=None, sample_weight=None):
         X = X.reshape(X.shape[0], -1)
@@ -55,47 +54,6 @@
             .reshape(shape[0], *shape[1:])
         )
 
-
-class FRDCConcatDataset(ConcatDataset):
-    """ConcatDataset for FRDCDataset.
-
-    Notes:
-        This handles concatenating the targets when you add two datasets
-        together, furthermore, implements the addition operator to
-        simplify the syntax.
-
-    Examples:
-        If you have two datasets, ds1 and ds2, you can concatenate them::
-
-            ds = ds1 + ds2
-
-        `ds` will be a FRDCConcatDataset, which is a subclass of ConcatDataset.
-
-        You can further add to a concatenated dataset::
-
-            ds = ds1 + ds2
-            ds = ds + ds3
-
-        Finallu, all concatenated datasets have the `targets` property, which
-        is a list of all the targets in the datasets::
-
-            (ds1 + ds2).targets == ds1.targets + ds2.targets
-    """
-
-    def __init__(self, datasets: list[FRDCDataset]):
-        super().__init__(datasets)
-        self.datasets: list[FRDCDataset] = datasets
-
-    @property
-    def targets(self):
-        return [t for ds in self.datasets for t in ds.targets]
-
-    def __add__(self, other: FRDCDataset) -> FRDCConcatDataset:
-        return FRDCConcatDataset([*self.datasets, other])
-
-
-=======
->>>>>>> 80cb6fe1
 @dataclass
 class FRDCDataset(Dataset):
     def __init__(
@@ -104,7 +62,7 @@
         date: str,
         version: str | None,
         transform: Callable[[np.ndarray], Any] = lambda x: x,
-        transform_scale: bool | ImageStandardScaler = True,
+        transform_scale: bool | StandardScaler = True,
         target_transform: Callable[[str], str] = lambda x: x,
         use_legacy_bounds: bool = False,
         polycrop: bool = False,
@@ -179,15 +137,6 @@
         else:
             self.x_scaler = None
 
-    def sample_image_standard_scaler(self, n_sample_rounds: int = 5):
-        import torch
-
-        x = torch.stack(
-            [d for _ in range(n_sample_rounds) for d in self[:][0]]
-        )
-        x = torch.nan_to_num(x, nan=0)
-        return ImageStandardScaler().fit(x)
-
     def __len__(self):
         return len(self.ar_segments)
 
@@ -205,7 +154,7 @@
             f"{self.version + '/' if self.version else ''}"
         )
 
-    def _get_ar_bands_as_dict(
+    def get_ar_bands_as_dict(
         self,
         bands: Iterable[str] = BAND_CONFIG.keys(),
     ) -> dict[str, np.ndarray]:
